import { describe, it, expect, beforeEach, vi } from 'vitest';
import { GET, PATCH, DELETE } from '../route';
import { NextRequest } from 'next/server';
import { setStorage, InMemoryStorageAdapter } from '@/services/ProposalStorage';

// Use in-memory storage for tests
const testStorage = new InMemoryStorageAdapter();

// Helper to create NextRequest
const createRequest = (
  method: string,
  url: string,
  body?: Record<string, unknown>
) => {
  const request = new NextRequest(new URL(url, 'http://localhost:3000'), {
    method,
    ...(body && {
      body: JSON.stringify(body),
      headers: { 'Content-Type': 'application/json' },
    }),
  });
  return request;
};

describe('GET /api/proposals/[id]', () => {
  beforeEach(() => {
    // Clear storage and set test adapter
    testStorage.clear();
    setStorage(testStorage);
  });

  it('should return 404 when proposal not found', async () => {
    const request = createRequest('GET', '/api/proposals/test-id');
    const params = { id: 'test-id' };

    const response = await GET(request, { params });
    const data = await response.json();

    expect(response.status).toBe(404);
    expect(data).toEqual({
      success: false,
      error: 'Proposal not found',
    });
  });

  it('should return proposal when found', async () => {
    // Setup: Add a proposal to storage
    await testStorage.create({
      id: 'test-id',
      proposal: {
        to: '0x123',
        value: '0',
        data: '0x',
        operation: 0,
      },
      safeAddress: '0x123',
      chainId: 11155111,
      network: 'sepolia',
      contractName: 'TestContract',
      validationHash: '0xhash',
      status: 'pending',
      createdAt: '2025-01-01T00:00:00.000Z',
      updatedAt: '2025-01-01T00:00:00.000Z',
      metadata: {},
    });

    const request = createRequest('GET', '/api/proposals/test-id');
    const params = { id: 'test-id' };

    const response = await GET(request, { params });
    const data = await response.json();

    expect(response.status).toBe(200);
    expect(data.success).toBe(true);
    expect(data.proposal.id).toBe('test-id');
  });

  it('should handle errors gracefully', async () => {
    await testStorage.create({
      id: 'test-id',
      proposal: { to: '0x123', value: '0', data: '0x', operation: 0 },
      safeAddress: '0x123',
      chainId: 11155111,
      network: 'sepolia',
      contractName: 'TestContract',
      validationHash: '0xhash',
      status: 'pending',
      createdAt: '2025-01-01T00:00:00.000Z',
      updatedAt: '2025-01-01T00:00:00.000Z',
      metadata: {},
    });

    const request = createRequest('GET', '/api/proposals/test-id');

    // Mock storage to throw error
    const mockStorage = {
      ...testStorage,
      getById: vi.fn().mockRejectedValue(new Error('Mock error')),
    };
    setStorage(mockStorage as any);

    const response = await GET(request, { params: { id: 'test-id' } });
    const data = await response.json();

    expect(response.status).toBe(500);
    expect(data.success).toBe(false);
    expect(data.error).toBeDefined();

    // Restore
    setStorage(testStorage);
  });

  it('should handle non-Error exceptions in GET', async () => {
    const request = createRequest('GET', '/api/proposals/test-id');

    // Mock storage to throw a non-Error object
    const mockStorage = {
      ...testStorage,
      getById: vi.fn().mockImplementation(() => {
        throw 'String error'; // Non-Error object
      }),
    };
    setStorage(mockStorage as any);

    const response = await GET(request, { params: { id: 'test-id' } });
    const data = await response.json();

    expect(response.status).toBe(500);
    expect(data.success).toBe(false);
    expect(data.error).toBe('Unknown error');

    // Restore
    setStorage(testStorage);
  });

  it('should handle non-Error exceptions in GET', async () => {
    const request = createRequest('GET', '/api/proposals/test-id');

    // Mock global.proposals to throw a non-Error object
    Object.defineProperty(global, 'proposals', {
      get: () => {
        throw 'String error'; // Non-Error object
      },
      configurable: true,
    });

    const response = await GET(request, { params: { id: 'test-id' } });
    const data = await response.json();

    expect(response.status).toBe(500);
    expect(data.success).toBe(false);
    expect(data.error).toBe('Unknown error');

    // Restore
    Object.defineProperty(global, 'proposals', {
      value: [],
      writable: true,
      configurable: true,
    });
  });
});

describe('PATCH /api/proposals/[id]', () => {
  beforeEach(() => {
    testStorage.clear();
    setStorage(testStorage);
  });

  it('should return 404 when proposal not found', async () => {
    const request = createRequest('PATCH', '/api/proposals/test-id', {
      status: 'executed',
    });
    const params = { id: 'test-id' };

    const response = await PATCH(request, { params });
    const data = await response.json();

    expect(response.status).toBe(404);
    expect(data).toEqual({
      success: false,
      error: 'Proposal not found',
    });
  });

  it('should update proposal status', async () => {
    await testStorage.create({
      id: 'test-id',
      proposal: { to: '0x123', value: '0', data: '0x', operation: 0 },
      safeAddress: '0x123',
      chainId: 11155111,
      network: 'sepolia',
      contractName: 'TestContract',
      validationHash: '0xhash',
      status: 'pending',
      createdAt: '2025-01-01T00:00:00.000Z',
      updatedAt: '2025-01-01T00:00:00.000Z',
      metadata: {},
    });

    const request = createRequest('PATCH', '/api/proposals/test-id', {
      status: 'executed',
    });
    const params = { id: 'test-id' };

    const response = await PATCH(request, { params });
    const data = await response.json();

    expect(response.status).toBe(200);
    expect(data.success).toBe(true);
    expect(data.proposal.status).toBe('executed');
    expect(data.proposal.updatedAt).not.toBe('2025-01-01T00:00:00.000Z');
  });

  it('should store transaction hash when provided', async () => {
    await testStorage.create({
      id: 'test-id',
      proposal: { to: '0x123', value: '0', data: '0x', operation: 0 },
      safeAddress: '0x123',
      chainId: 11155111,
      network: 'sepolia',
      contractName: 'TestContract',
      validationHash: '0xhash',
      status: 'pending',
      createdAt: '2025-01-01T00:00:00.000Z',
      updatedAt: '2025-01-01T00:00:00.000Z',
      metadata: {},
    });

    const request = createRequest('PATCH', '/api/proposals/test-id', {
      status: 'executed',
      txHash: '0xabcdef',
    });
    const params = { id: 'test-id' };

    const response = await PATCH(request, { params });
    const data = await response.json();

    expect(data.success).toBe(true);
    expect(data.proposal.metadata.txHash).toBe('0xabcdef');
  });

  it('should store error when provided', async () => {
    await testStorage.create({
      id: 'test-id',
      proposal: { to: '0x123', value: '0', data: '0x', operation: 0 },
      safeAddress: '0x123',
      chainId: 11155111,
      network: 'sepolia',
      contractName: 'TestContract',
      validationHash: '0xhash',
      status: 'pending',
      createdAt: '2025-01-01T00:00:00.000Z',
      updatedAt: '2025-01-01T00:00:00.000Z',
      metadata: {},
    });

    const request = createRequest('PATCH', '/api/proposals/test-id', {
      error: 'Execution failed',
    });
    const params = { id: 'test-id' };

    const response = await PATCH(request, { params });
    const data = await response.json();

    expect(data.success).toBe(true);
    expect(data.proposal.metadata.error).toBe('Execution failed');
  });

  it('should handle invalid JSON gracefully', async () => {
    const request = new NextRequest(
      new URL('/api/proposals/test-id', 'http://localhost:3000'),
      {
        method: 'PATCH',
        body: 'invalid json',
      }
    );
    const params = { id: 'test-id' };

    const response = await PATCH(request, { params });
    const data = await response.json();

    expect(response.status).toBe(500);
    expect(data.success).toBe(false);
    expect(data.error).toBeDefined();
  });

  it('should handle non-Error exceptions in PATCH', async () => {
    const request = createRequest('PATCH', '/api/proposals/test-id', {});

<<<<<<< HEAD
    // Mock global.proposals to throw a non-Error object
    Object.defineProperty(global, 'proposals', {
      get: () => {
        throw { code: 500 }; // Non-Error object
      },
      configurable: true,
    });
=======
    // Mock storage to throw a non-Error object
    const mockStorage = {
      ...testStorage,
      getById: vi.fn().mockImplementation(() => {
        throw { code: 500 }; // Non-Error object
      }),
    };
    setStorage(mockStorage as any);
>>>>>>> 5bdde0da

    const response = await PATCH(request, { params: { id: 'test-id' } });
    const data = await response.json();

    expect(response.status).toBe(500);
    expect(data.success).toBe(false);
    expect(data.error).toBe('Unknown error');

    // Restore
<<<<<<< HEAD
    Object.defineProperty(global, 'proposals', {
      value: [],
      writable: true,
      configurable: true,
    });
=======
    setStorage(testStorage);
>>>>>>> 5bdde0da
  });
});

describe('DELETE /api/proposals/[id]', () => {
  beforeEach(() => {
    testStorage.clear();
    setStorage(testStorage);
  });

  it('should return 404 when proposal not found', async () => {
    const request = createRequest('DELETE', '/api/proposals/test-id');
    const params = { id: 'test-id' };

    const response = await DELETE(request, { params });
    const data = await response.json();

    expect(response.status).toBe(404);
    expect(data).toEqual({
      success: false,
      error: 'Proposal not found',
    });
  });

  it('should delete pending proposal', async () => {
    await testStorage.create({
      id: 'test-id',
      proposal: { to: '0x123', value: '0', data: '0x', operation: 0 },
      safeAddress: '0x123',
      chainId: 11155111,
      network: 'sepolia',
      contractName: 'TestContract',
      validationHash: '0xhash',
      status: 'pending',
      createdAt: '2025-01-01T00:00:00.000Z',
      updatedAt: '2025-01-01T00:00:00.000Z',
      metadata: {},
    });

    const request = createRequest('DELETE', '/api/proposals/test-id');
    const params = { id: 'test-id' };

    const response = await DELETE(request, { params });
    const data = await response.json();

    expect(response.status).toBe(200);
    expect(data.success).toBe(true);

    // Verify proposal was deleted
    const allProposals = await testStorage.getAll();
    expect(allProposals.length).toBe(0);
  });

  it('should not delete executed proposal', async () => {
    await testStorage.create({
      id: 'test-id',
      proposal: { to: '0x123', value: '0', data: '0x', operation: 0 },
      safeAddress: '0x123',
      chainId: 11155111,
      network: 'sepolia',
      contractName: 'TestContract',
      validationHash: '0xhash',
      status: 'executed',
      createdAt: '2025-01-01T00:00:00.000Z',
      updatedAt: '2025-01-01T00:00:00.000Z',
      metadata: {},
    });

    const request = createRequest('DELETE', '/api/proposals/test-id');
    const params = { id: 'test-id' };

    const response = await DELETE(request, { params });
    const data = await response.json();

    expect(response.status).toBe(400);
    expect(data.success).toBe(false);
    expect(data.error).toContain('Cannot delete proposal with status');

    // Verify proposal was not deleted
    const allProposals = await testStorage.getAll();
    expect(allProposals.length).toBe(1);
  });

  it('should handle errors gracefully', async () => {
    await testStorage.create({
      id: 'test-id',
      proposal: { to: '0x123', value: '0', data: '0x', operation: 0 },
      safeAddress: '0x123',
      chainId: 11155111,
      network: 'sepolia',
      contractName: 'TestContract',
      validationHash: '0xhash',
      status: 'pending',
      createdAt: '2025-01-01T00:00:00.000Z',
      updatedAt: '2025-01-01T00:00:00.000Z',
      metadata: {},
    });

    const request = createRequest('DELETE', '/api/proposals/test-id');

    // Mock storage to throw error
    const mockStorage = {
      ...testStorage,
      delete: vi.fn().mockRejectedValue(new Error('Mock error')),
      getById: vi.fn().mockResolvedValue({
        id: 'test-id',
        status: 'pending',
      }),
    };
    setStorage(mockStorage as any);

    const response = await DELETE(request, { params: { id: 'test-id' } });
    const data = await response.json();

    expect(response.status).toBe(500);
    expect(data.success).toBe(false);
    expect(data.error).toBeDefined();

    // Restore
    setStorage(testStorage);
  });

  it('should handle non-Error exceptions in DELETE', async () => {
    const request = createRequest('DELETE', '/api/proposals/test-id');

    // Mock storage to throw a non-Error object
    const mockStorage = {
      ...testStorage,
      getById: vi.fn().mockImplementation(() => {
        throw null; // Non-Error object (null)
      }),
    };
    setStorage(mockStorage as any);

    const response = await DELETE(request, { params: { id: 'test-id' } });
    const data = await response.json();

    expect(response.status).toBe(500);
    expect(data.success).toBe(false);
    expect(data.error).toBe('Unknown error');

    // Restore
    setStorage(testStorage);
  });

  it('should handle non-Error exceptions in DELETE', async () => {
    const request = createRequest('DELETE', '/api/proposals/test-id');

    // Mock global.proposals to throw a non-Error object
    Object.defineProperty(global, 'proposals', {
      get: () => {
        throw null; // Non-Error object (null)
      },
      configurable: true,
    });

    const response = await DELETE(request, { params: { id: 'test-id' } });
    const data = await response.json();

    expect(response.status).toBe(500);
    expect(data.success).toBe(false);
    expect(data.error).toBe('Unknown error');

    // Restore
    Object.defineProperty(global, 'proposals', {
      value: [],
      writable: true,
      configurable: true,
    });
  });
});<|MERGE_RESOLUTION|>--- conflicted
+++ resolved
@@ -132,32 +132,6 @@
     // Restore
     setStorage(testStorage);
   });
-
-  it('should handle non-Error exceptions in GET', async () => {
-    const request = createRequest('GET', '/api/proposals/test-id');
-
-    // Mock global.proposals to throw a non-Error object
-    Object.defineProperty(global, 'proposals', {
-      get: () => {
-        throw 'String error'; // Non-Error object
-      },
-      configurable: true,
-    });
-
-    const response = await GET(request, { params: { id: 'test-id' } });
-    const data = await response.json();
-
-    expect(response.status).toBe(500);
-    expect(data.success).toBe(false);
-    expect(data.error).toBe('Unknown error');
-
-    // Restore
-    Object.defineProperty(global, 'proposals', {
-      value: [],
-      writable: true,
-      configurable: true,
-    });
-  });
 });
 
 describe('PATCH /api/proposals/[id]', () => {
@@ -287,15 +261,6 @@
   it('should handle non-Error exceptions in PATCH', async () => {
     const request = createRequest('PATCH', '/api/proposals/test-id', {});
 
-<<<<<<< HEAD
-    // Mock global.proposals to throw a non-Error object
-    Object.defineProperty(global, 'proposals', {
-      get: () => {
-        throw { code: 500 }; // Non-Error object
-      },
-      configurable: true,
-    });
-=======
     // Mock storage to throw a non-Error object
     const mockStorage = {
       ...testStorage,
@@ -304,7 +269,6 @@
       }),
     };
     setStorage(mockStorage as any);
->>>>>>> 5bdde0da
 
     const response = await PATCH(request, { params: { id: 'test-id' } });
     const data = await response.json();
@@ -314,15 +278,7 @@
     expect(data.error).toBe('Unknown error');
 
     // Restore
-<<<<<<< HEAD
-    Object.defineProperty(global, 'proposals', {
-      value: [],
-      writable: true,
-      configurable: true,
-    });
-=======
-    setStorage(testStorage);
->>>>>>> 5bdde0da
+    setStorage(testStorage);
   });
 });
 
@@ -466,30 +422,4 @@
     // Restore
     setStorage(testStorage);
   });
-
-  it('should handle non-Error exceptions in DELETE', async () => {
-    const request = createRequest('DELETE', '/api/proposals/test-id');
-
-    // Mock global.proposals to throw a non-Error object
-    Object.defineProperty(global, 'proposals', {
-      get: () => {
-        throw null; // Non-Error object (null)
-      },
-      configurable: true,
-    });
-
-    const response = await DELETE(request, { params: { id: 'test-id' } });
-    const data = await response.json();
-
-    expect(response.status).toBe(500);
-    expect(data.success).toBe(false);
-    expect(data.error).toBe('Unknown error');
-
-    // Restore
-    Object.defineProperty(global, 'proposals', {
-      value: [],
-      writable: true,
-      configurable: true,
-    });
-  });
 });