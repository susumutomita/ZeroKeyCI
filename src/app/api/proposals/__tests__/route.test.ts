import { describe, it, expect, vi, beforeEach } from 'vitest';
import { NextRequest } from 'next/server';
import { GET, POST } from '../route';

// Mock the SafeProposalBuilder
vi.mock('@/services/SafeProposalBuilder', () => {
  return {
    SafeProposalBuilder: class MockSafeProposalBuilder {
      constructor(config: any) {
        // Accept the config but don't use it in the mock
      }

      async createDeploymentProposal(data: any) {
        // Check for error flag to test error handling
        if (data.metadata && data.metadata._throwError) {
          throw new Error('Mock deployment error');
        }
        const proposal: any = {
          to: '0x0000000000000000000000000000000000000000',
          value: '0',
          data: '0x608060',
          operation: 0,
          safeTxGas: '5000000',
        };
        // Pass through _forceInvalid for validation testing
        if (data.metadata && data.metadata._forceInvalid) {
          proposal._forceInvalid = true;
        }
        return proposal;
      }

      validateProposal(proposal: any) {
        // Basic validation to match the real implementation
        // Check for _forceInvalid flag for testing validation failure
        if ((proposal as any)._forceInvalid) {
          return false;
        }
        if (!proposal || !proposal.data || !proposal.data.startsWith('0x')) {
          return false;
        }
        return true;
      }

      generateValidationHash(proposal: any) {
        return '0xvalidationhash';
      }
    },
  };
});

describe('API /api/proposals', () => {
  beforeEach(() => {
    // Reset global proposals storage if it exists
    if (typeof global !== 'undefined') {
      (global as any).proposals = [];
    }
  });

  describe('GET /api/proposals', () => {
    it('should return empty array when no proposals exist', async () => {
      const request = new NextRequest('http://localhost:3000/api/proposals');
      const response = await GET(request);
      const data = await response.json();

      expect(response.status).toBe(200);
      expect(data.success).toBe(true);
      expect(data.proposals).toEqual([]);
      expect(data.total).toBe(0);
    });

    it('should filter proposals by network', async () => {
      // First create a proposal with network
      const postRequestBody = {
        contractName: 'TestContract',
        bytecode: '0x608060',
        network: 'sepolia',
      };
      const postRequest = new NextRequest(
        'http://localhost:3000/api/proposals',
        {
          method: 'POST',
          headers: { 'Content-Type': 'application/json' },
          body: JSON.stringify(postRequestBody),
        }
      );
      Object.defineProperty(postRequest, 'json', {
        value: async () => postRequestBody,
        writable: true,
      });
      await POST(postRequest);

      const request = new NextRequest(
        'http://localhost:3000/api/proposals?network=sepolia'
      );
      const response = await GET(request);
      const data = await response.json();

      expect(response.status).toBe(200);
      expect(data.success).toBe(true);
      expect(data.proposals.length).toBeGreaterThan(0);
    });

    it('should filter proposals by status', async () => {
      const request = new NextRequest(
        'http://localhost:3000/api/proposals?status=pending'
      );
      const response = await GET(request);
      const data = await response.json();

      expect(response.status).toBe(200);
      expect(data.success).toBe(true);
    });

    it('should handle errors gracefully', async () => {
      // Force an error by mocking searchParams to throw
      const request = new NextRequest('http://localhost:3000/api/proposals');

      // Mock searchParams.get to throw an error
      Object.defineProperty(request.nextUrl, 'searchParams', {
        get: () => {
          throw new Error('Mock error');
        },
      });

      const response = await GET(request);
      const data = await response.json();

      expect(response.status).toBe(500);
      expect(data.success).toBe(false);
      expect(data.error).toBeDefined();
    });

    it('should paginate results', async () => {
      const request = new NextRequest(
        'http://localhost:3000/api/proposals?limit=5&offset=0'
      );
      const response = await GET(request);
      const data = await response.json();

      expect(response.status).toBe(200);
      expect(data.success).toBe(true);
      expect(data.proposals.length).toBeLessThanOrEqual(5);
    });

    it('should sort proposals by creation date (newest first)', async () => {
      // Use fake timers to control timestamps
      vi.useFakeTimers();

      // Create multiple proposals with different timestamps
      const createProposal = async (contractName: string) => {
        const requestBody = {
          contractName,
          bytecode: '0x608060',
          network: 'sepolia',
        };
        const request = new NextRequest('http://localhost:3000/api/proposals', {
          method: 'POST',
          headers: { 'Content-Type': 'application/json' },
          body: JSON.stringify(requestBody),
        });
        Object.defineProperty(request, 'json', {
          value: async () => requestBody,
          writable: true,
        });
        await POST(request);
        // Advance time by 10ms to ensure different timestamps
        vi.advanceTimersByTime(10);
      };

      await createProposal('First');
      await createProposal('Second');
      await createProposal('Third');

      const request = new NextRequest('http://localhost:3000/api/proposals');
      const response = await GET(request);
      const data = await response.json();

      expect(response.status).toBe(200);
      expect(data.success).toBe(true);
      expect(data.proposals.length).toBeGreaterThanOrEqual(3);

      // Verify sorted by newest first
      const timestamps = data.proposals.map((p: any) =>
        new Date(p.createdAt).getTime()
      );
      for (let i = 0; i < timestamps.length - 1; i++) {
        expect(timestamps[i]).toBeGreaterThanOrEqual(timestamps[i + 1]);
      }

      // Restore real timers
      vi.useRealTimers();
<<<<<<< HEAD
=======
    });

    it('should handle non-Error exceptions in GET', async () => {
      const request = new NextRequest('http://localhost:3000/api/proposals');

      // Mock searchParams.get to throw a non-Error object
      Object.defineProperty(request.nextUrl, 'searchParams', {
        get: () => {
          throw 'String error'; // Non-Error object
        },
      });

      const response = await GET(request);
      const data = await response.json();

      expect(response.status).toBe(500);
      expect(data.success).toBe(false);
      expect(data.error).toBe('Unknown error');
>>>>>>> bcbdfcd5
    });
  });

  describe('POST /api/proposals', () => {
    it('should create a new proposal', async () => {
      const requestBody = {
        contractName: 'TestContract',
        bytecode: '0x608060405234801561001057600080fd5b50',
        network: 'sepolia',
        constructorArgs: [],
        value: '0',
      };

      // Create a Request with proper headers and body
      const request = new NextRequest('http://localhost:3000/api/proposals', {
        method: 'POST',
        headers: {
          'Content-Type': 'application/json',
        },
        body: JSON.stringify(requestBody),
      });

      // Mock the request.json() method
      Object.defineProperty(request, 'json', {
        value: async () => requestBody,
        writable: true,
      });

      const response = await POST(request);
      const data = await response.json();

      expect(response.status).toBe(201);
      expect(data.success).toBe(true);
      expect(data.proposalId).toBeDefined();
      expect(data.proposal).toBeDefined();
      expect(data.validationHash).toBe('0xvalidationhash');
    });

    it('should return error for missing required fields', async () => {
      const requestBody = {
        contractName: 'TestContract',
        // Missing bytecode and network
      };

      const request = new NextRequest('http://localhost:3000/api/proposals', {
        method: 'POST',
        headers: {
          'Content-Type': 'application/json',
        },
        body: JSON.stringify(requestBody),
      });

      Object.defineProperty(request, 'json', {
        value: async () => requestBody,
        writable: true,
      });

      const response = await POST(request);
      const data = await response.json();

      expect(response.status).toBe(400);
      expect(data.success).toBe(false);
      expect(data.error).toContain('Missing required fields');
    });

    it('should return error for unsupported network', async () => {
      const requestBody = {
        contractName: 'TestContract',
        bytecode: '0x608060',
        network: 'unsupported',
      };

      const request = new NextRequest('http://localhost:3000/api/proposals', {
        method: 'POST',
        headers: {
          'Content-Type': 'application/json',
        },
        body: JSON.stringify(requestBody),
      });

      Object.defineProperty(request, 'json', {
        value: async () => requestBody,
        writable: true,
      });

      const response = await POST(request);
      const data = await response.json();

      expect(response.status).toBe(400);
      expect(data.success).toBe(false);
      expect(data.error).toContain('Unsupported network');
    });

    it('should include metadata in proposal', async () => {
      const requestBody = {
        contractName: 'TestContract',
        bytecode: '0x608060',
        network: 'sepolia',
        metadata: {
          description: 'Test deployment',
          requestor: 'test@example.com',
          jiraTicket: 'ZERO-123',
        },
      };

      // Create a Request with proper headers and body
      const request = new NextRequest('http://localhost:3000/api/proposals', {
        method: 'POST',
        headers: {
          'Content-Type': 'application/json',
        },
        body: JSON.stringify(requestBody),
      });

      // Mock the request.json() method
      Object.defineProperty(request, 'json', {
        value: async () => requestBody,
        writable: true,
      });

      const response = await POST(request);
      const data = await response.json();

      expect(response.status).toBe(201);
      expect(data.success).toBe(true);
    });

    it('should return error when proposal validation fails', async () => {
      const requestBody = {
        contractName: 'TestContract',
        bytecode: '0x608060',
        network: 'sepolia',
        metadata: {
          _forceInvalid: true, // Flag to force validation failure
        },
      };

      const request = new NextRequest('http://localhost:3000/api/proposals', {
        method: 'POST',
        headers: {
          'Content-Type': 'application/json',
        },
        body: JSON.stringify(requestBody),
      });

      Object.defineProperty(request, 'json', {
        value: async () => requestBody,
        writable: true,
      });

      const response = await POST(request);
      const data = await response.json();

      expect(response.status).toBe(400);
      expect(data.success).toBe(false);
      expect(data.error).toContain('Proposal validation failed');
    });

    it('should handle errors during proposal creation', async () => {
      const requestBody = {
        contractName: 'TestContract',
        bytecode: '0x608060',
        network: 'sepolia',
        metadata: {
          _throwError: true, // Flag to force error
        },
      };

      const request = new NextRequest('http://localhost:3000/api/proposals', {
        method: 'POST',
        headers: {
          'Content-Type': 'application/json',
        },
        body: JSON.stringify(requestBody),
      });

      Object.defineProperty(request, 'json', {
        value: async () => requestBody,
        writable: true,
      });

      const response = await POST(request);
      const data = await response.json();

      expect(response.status).toBe(500);
      expect(data.success).toBe(false);
      expect(data.error).toBeDefined();
    });

    it('should handle non-Error exceptions in POST', async () => {
      const request = new NextRequest('http://localhost:3000/api/proposals', {
        method: 'POST',
        headers: {
          'Content-Type': 'application/json',
        },
        body: JSON.stringify({}),
      });

      // Mock request.json() to throw a non-Error object
      Object.defineProperty(request, 'json', {
        value: async () => {
          throw { message: 'Not an Error instance' }; // Non-Error object
        },
        writable: true,
      });

      const response = await POST(request);
      const data = await response.json();

      expect(response.status).toBe(500);
      expect(data.success).toBe(false);
      expect(data.error).toBe('Unknown error');
    });
  });
});<|MERGE_RESOLUTION|>--- conflicted
+++ resolved
@@ -189,8 +189,6 @@
 
       // Restore real timers
       vi.useRealTimers();
-<<<<<<< HEAD
-=======
     });
 
     it('should handle non-Error exceptions in GET', async () => {
@@ -209,7 +207,6 @@
       expect(response.status).toBe(500);
       expect(data.success).toBe(false);
       expect(data.error).toBe('Unknown error');
->>>>>>> bcbdfcd5
     });
   });
 
